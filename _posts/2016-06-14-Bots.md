---
title: Bots
layout: post
---

I really like bots. Here's a list of Twitter bots I've made:


1. [@gvillejunk](https://twitter.com/gvillejunk) - items posted to the
  Gainesville, FL Craigslist "free" section.
2. [@hmmdarwin](https://twitter.com/hmmdarwin) - Markov bot trained on the major
  works of Charles Darwin.
3. [@meowhector](https://twitter.com/meowhector) - Bot about my cat.
4. [@harib0t](https://twitter.com/harib0t) - Hare Krishna mantras.
5. [@cappstories](https://twitter.com/cappstories) - True stories from Capp
   St., SF. Made using [Cheap Bots Done Quick](http://cheapbotsdonequick.com/)
   and [Tracery](http://www.crystalcodepalace.com/traceryTut.html#).
<<<<<<< HEAD
6. [@pizza_dolores](https://twitter.com/pizza_dolores) - in dedication to my
   favorite Dolores Park vendor.
=======
6. [@every_omics](https://twitter.com/every_omics) - Random 'Omicses
>>>>>>> 19a769ed

I thought I had a lot more bots when I set out to write this blog post.

[Here's](https://twitter.com/heyaudy/lists/bots) a much larger list of bots
that were created by other people.


## Bot Ideas

I'm just going to write down my bot ideas here.

- Starling Murmuration Bot - Procedurally generated starling murmuration
  images.<|MERGE_RESOLUTION|>--- conflicted
+++ resolved
@@ -6,21 +6,18 @@
 I really like bots. Here's a list of Twitter bots I've made:
 
 
-1. [@gvillejunk](https://twitter.com/gvillejunk) - items posted to the
+- [@gvillejunk](https://twitter.com/gvillejunk) - items posted to the
   Gainesville, FL Craigslist "free" section.
-2. [@hmmdarwin](https://twitter.com/hmmdarwin) - Markov bot trained on the major
+- [@hmmdarwin](https://twitter.com/hmmdarwin) - Markov bot trained on the major
   works of Charles Darwin.
-3. [@meowhector](https://twitter.com/meowhector) - Bot about my cat.
-4. [@harib0t](https://twitter.com/harib0t) - Hare Krishna mantras.
-5. [@cappstories](https://twitter.com/cappstories) - True stories from Capp
+- [@meowhector](https://twitter.com/meowhector) - Bot about my cat.
+- [@harib0t](https://twitter.com/harib0t) - Hare Krishna mantras.
+- [@cappstories](https://twitter.com/cappstories) - True stories from Capp
    St., SF. Made using [Cheap Bots Done Quick](http://cheapbotsdonequick.com/)
    and [Tracery](http://www.crystalcodepalace.com/traceryTut.html#).
-<<<<<<< HEAD
-6. [@pizza_dolores](https://twitter.com/pizza_dolores) - in dedication to my
+- [@pizza_dolores](https://twitter.com/pizza_dolores) - in dedication to my
    favorite Dolores Park vendor.
-=======
-6. [@every_omics](https://twitter.com/every_omics) - Random 'Omicses
->>>>>>> 19a769ed
+- [@every_omics](https://twitter.com/every_omics) - Random 'Omicses
 
 I thought I had a lot more bots when I set out to write this blog post.
 
